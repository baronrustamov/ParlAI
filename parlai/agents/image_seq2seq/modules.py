#!/usr/bin/env python3

# Copyright (c) Facebook, Inc. and its affiliates.
# This source code is licensed under the MIT license found in the
# LICENSE file in the root directory of this source tree.
"""
Modules for ImageSeq2seqAgent Agent.
"""
from enum import Enum
from functools import reduce
from typing import List, Tuple, Optional, Union

import torch
import torch.nn as nn

from parlai.agents.transformer.modules import (
    TransformerGeneratorModel,
    TransformerEncoder,
<<<<<<< HEAD
    normalize,
=======
>>>>>>> a467bcaf
)
from parlai.core.dict import DictionaryAgent
from parlai.core.opt import Opt


class FusionType(Enum):
    """
    Encoder fusion type.
    """

    EARLY = 'early'
    LATE = 'late'


class ImageSeq2seqModel(TransformerGeneratorModel):
    """
    ImageSeq2seqModel.

    Just TGA that can encode image with encoder.
    """

    def __init__(self, opt: Opt, dictionary: DictionaryAgent):
        if opt.get('n_positions'):
            # if the number of positions is explicitly provided, use that
            n_positions = opt['n_positions']
        else:
            # else, use the worst case from truncate
            n_positions = max(
                opt.get('truncate') or 0,
                opt.get('text_truncate') or 0,
                opt.get('label_truncate') or 0,
            )
            if n_positions == 0:
                # default to 1024
                n_positions = 1024

        super().__init__(opt, dictionary)
        self.encoder = ContextWithImageEncoder(
            n_heads=opt['n_heads'],
            n_layers=opt['n_layers'],
            embedding_size=opt['embedding_size'],
            ffn_size=opt['ffn_size'],
            vocabulary_size=len(dictionary),
            embedding=self.embeddings,
            dropout=opt['dropout'],
            attention_dropout=opt['attention_dropout'],
            relu_dropout=opt['relu_dropout'],
            padding_idx=self.pad_idx,
            learn_positional_embeddings=opt['learn_positional_embeddings'],
            embeddings_scale=opt['embeddings_scale'],
            n_positions=n_positions,
            n_segments=opt.get('n_segments', 0),
            activation=opt['activation'],
            variant=opt['variant'],
            output_scaling=opt['output_scaling'],
            image_encoder_num_layers=opt['image_encoder_num_layers'],
            image_features_dim=opt['image_features_dim'],
            fusion=opt['image_fusion_type'],
            n_image_tokens=opt.get('n_image_tokens', 1),
            n_image_channels=opt.get('n_image_channels', 1),
        )


class ContextWithImageEncoder(TransformerEncoder):
    """
    ContextWithImage Module.

    Encodes image features and context, and combines by summing or concatenation.
    """

    def __init__(
        self,
        n_heads,
        n_layers,
        embedding_size,
        ffn_size,
        vocabulary_size,
        embedding=None,
        dropout=0.0,
        attention_dropout=0.0,
        relu_dropout=0.0,
        padding_idx=0,
        learn_positional_embeddings=False,
        embeddings_scale=False,
        n_positions=1024,
        activation='relu',
        variant='aiayn',
        n_segments=0,
        output_scaling=1.0,
        image_encoder_num_layers=1,
        image_features_dim=2048,
        image_combination_mode='append',
        n_image_tokens=1,
        fusion='late',
        n_image_channels=1,
    ):
        """
        Override TransformerEncoder __init__.

        Setup the image encoder; create some dummy tensors for inserting image into
        input
        """

        self.padding_idx = padding_idx
        self.n_img_layers = image_encoder_num_layers
        self.img_dim = image_features_dim
        self.image_combination_mode = image_combination_mode
        self.n_image_tokens = n_image_tokens
        self.fusion = FusionType(fusion)
        self.n_image_channels = n_image_channels
        if self.image_combination_mode == 'add' and self.n_image_tokens > 1:
            raise ValueError(
                'Image encoding cannot be added to context encoding if there is more than one image token!'
            )
        if self.fusion is FusionType.EARLY:
            assert n_segments == 2, "must use segment embeddings for early fusion"
        reduction_type = None  # Must pass back unreduced encoding and mask
        super().__init__(
            n_heads=n_heads,
            n_layers=n_layers,
            embedding_size=embedding_size,
            ffn_size=ffn_size,
            vocabulary_size=vocabulary_size,
            embedding=embedding,
            dropout=dropout,
            attention_dropout=attention_dropout,
            relu_dropout=relu_dropout,
            padding_idx=padding_idx,
            learn_positional_embeddings=learn_positional_embeddings,
            embeddings_scale=embeddings_scale,
            reduction_type=reduction_type,
            n_positions=n_positions,
            activation=activation,
            variant=variant,
            n_segments=n_segments,
            output_scaling=output_scaling,
        )
        self.full_embedding_size = self.embedding_size * self.n_image_tokens
        # Images will be embedded to this size, and then the embedding will be folded
        # into however many tokens are needed
        self._build_image_encoder()
        dummy_image_size = (n_image_channels, self.full_embedding_size)
        self.register_buffer('dummy_image_enc', torch.zeros(dummy_image_size))
        self.register_buffer(
            'ones_mask', torch.ones(self.n_image_tokens * self.n_image_channels).bool()
        )

    def _build_image_encoder(self):
        image_layers = [nn.Linear(self.img_dim, self.full_embedding_size)]
        for _ in range(self.n_img_layers - 1):
            image_layers += [
                nn.ReLU(),
                nn.Dropout(p=self.dropout_frac),
                nn.Linear(self.full_embedding_size, self.full_embedding_size),
            ]
        self.image_encoder = nn.Sequential(*image_layers)

    def encode_images(
        self,
        images: Union[List[object], torch.Tensor],
        positions: Optional[torch.LongTensor] = None,
        segments: Optional[torch.LongTensor] = None,
    ) -> Tuple[torch.Tensor, torch.Tensor]:
        """
        Encode Images.

        Encodes images given in `images`, if the image can be encoded (i.e. it
        is a tensor).

        :param images:
            either a list of objects of length N, of which some maybe be None, or a
            tensor of shape (batch size, self.img_dim)
        :param positions:
            positions for images, of size [len(images) x images.size(1)]
        :param segments:
            segments for images, of size [len(images)]

        :return:
            a (image_encoded, image_mask) tuple, where:

            - image_encoded is a torch.Tensor of dim N x self.n_image_tokens x
              self.embedding_size, representing the encoded batch of images
            - image_mask is a torch.Tensor of dim N x self.n_image_tokens
        """
        if positions is None:
            positions = [None for _ in range(len(images))]  # type: ignore
        else:
            positions = self.position_embeddings(positions)
        if segments is None:
            segments = [None for _ in range(len(images))]  # type: ignore
        else:
            segments = self.segment_embeddings(segments)

        # assertions for typing
        assert positions is not None
        assert segments is not None

        valid_inds = [
            i
            for i, img in enumerate(images)
            if img is not None and isinstance(img, torch.Tensor)
        ]

        if valid_inds:
            image_mask_list = []
            image_encoded_list = []

            valid_imgs = torch.stack([images[i] for i in valid_inds])  # type: ignore
            valid_img_enc = self.image_encoder(valid_imgs)

            img_num = 0
            for i in range(len(images)):
                if i in valid_inds:
                    image_mask_list.append(self.ones_mask)
                    image_encoded_list.append(
                        self._add(
                            [valid_img_enc[img_num, :], positions[i], segments[i]]
                        )
                    )
                    img_num += 1
                else:
                    image_mask_list.append(~self.ones_mask)  # type: ignore
                    image_encoded_list.append(self.dummy_image_enc)  # type: ignore

            image_masks = torch.stack(image_mask_list)  # type: ignore
            image_encoded = torch.stack(image_encoded_list).reshape(
                (
                    len(images),
                    self.n_image_tokens * self.n_image_channels,
                    self.embedding_size,
                )
            )
        else:
            image_encoded = torch.stack([self.dummy_image_enc] * len(images)).reshape(
                len(images),
                self.n_image_tokens * self.n_image_channels,
                self.embedding_size,
            )
            image_masks = torch.stack([~self.ones_mask] * len(images))

        assert image_masks.shape == image_encoded.shape[:2]
        return image_encoded, image_masks

    def forward(  # type: ignore
        self,
        src_tokens: Optional[torch.LongTensor],
        image_features: Optional[Union[List[object], torch.Tensor]],
    ) -> Tuple[torch.Tensor, Optional[torch.Tensor]]:
        """
        Encode images with context.

        Encodes tokens (if given) and images (if given) depending on fusion setting.

        :param src_tokens:
            A bsz x seq_len tensor of src_tokens; possibly None
        :param image_features:
            Either a list of (torch.tensor) or a tensor of shape (batch_size,
            self.img_dim)

        :return:
            A (full_enc, full_mask) tuple, which represents the encoded context
            and the mask
        """
        if self.fusion is FusionType.LATE:
            return self._forward_late_fusion(src_tokens, image_features)
        elif self.fusion is FusionType.EARLY:
            return self._forward_early_fusion(src_tokens, image_features)
        else:
            raise RuntimeError(f'Unsupported fusion type: {self.fusion}')

    def _forward_early_fusion(
        self,
        src_tokens: Optional[torch.LongTensor],
        image_features: Optional[Union[List[object], torch.Tensor]],
    ) -> Tuple[torch.Tensor, Optional[torch.Tensor]]:
        """
        Encode images with context.

        Performs early fusion, whereby image embeddings and token embeddings are computed
        before passing into the Transformer.

        Essentially overrides normal TransformerEncoder forward.
        """
        context_tensor = context_mask = None
        image_tensor = image_mask = None
        if src_tokens is not None and image_features is not None:
            assert src_tokens.size(0) == len(image_features)
        if src_tokens is not None:
            context_tensor, context_mask = self.forward_embedding(
                src_tokens, segments=torch.zeros_like(src_tokens)  # type: ignore
            )
        if image_features is not None:
            # sometimes can just be a list of None
            valid_imgs = [v for v in image_features if isinstance(v, torch.Tensor)]
            segments: Optional[torch.LongTensor] = None
            if valid_imgs:
                segments = torch.ones(  # type: ignore
                    (len(image_features), self.n_image_channels * self.n_image_tokens),
                    dtype=torch.long,
                    device=valid_imgs[0].device,
                )
            image_tensor, image_mask = self.encode_images(
                image_features, segments=segments
            )

        # perform early fusion
        tensor = self._cat([context_tensor, image_tensor])
        mask: torch.BoolTensor = self._cat([context_mask, image_mask])  # type: ignore

        # WARNING: Below follows the rest of TransformerEncoder.forward
        if self.variant == 'xlm':
<<<<<<< HEAD
            tensor = normalize(tensor, self.norm_embeddings)
=======
            tensor = self.norm_embeddings(tensor)
>>>>>>> a467bcaf
        # --dropout on the embeddings
        tensor = self.dropout(tensor)
        tensor *= mask.unsqueeze(-1).type_as(tensor)
        # apply transformer layers
        tensor = self.forward_layers(tensor, mask)
        if self.variant == 'prelayernorm':
<<<<<<< HEAD
            tensor = normalize(tensor, self.norm_embeddings)
=======
            tensor = self.norm_embeddings(tensor)
>>>>>>> a467bcaf
        # reduce output
        tensor, out_mask = self.reduce_output(tensor, mask)
        return tensor, out_mask

    def _forward_late_fusion(
        self,
        src_tokens: Optional[torch.LongTensor],
        image_features: Optional[Union[List[object], torch.Tensor]],
    ) -> Tuple[torch.Tensor, Optional[torch.Tensor]]:
        """
        Encode images with context.

        Encodes tokens (if given) and images (if given) separately. Combines via either
        addition, prepending, or appending the image embedding to the context embedding.
        """
        context_encoded = context_mask = None
        image_encoded = extra_masks = None
        if src_tokens is not None and image_features is not None:
            assert src_tokens.size(0) == len(image_features)
        if src_tokens is not None:
            context_encoded, context_mask = super().forward(src_tokens)
        if image_features is not None:
            image_encoded, extra_masks = self.encode_images(image_features)

        if all(enc is None for enc in [context_encoded, image_encoded]):
            raise RuntimeError(
                'You are providing Image+Seq2Seq with no input.\n'
                'If you are using a text-based task, make sure the first turn '
                'has text (e.g. a __SILENCE__ token if the model starts the convo).\n'
                'If you are using an image-based task, make sure --image-mode is '
                'set correctly.'
            )

        if self.image_combination_mode == 'add':
            full_enc = self._add([context_encoded, image_encoded])
            # image_encoded broadcasted along dim=1
            full_mask = context_mask
        elif self.image_combination_mode == 'append':
            full_enc = self._cat([context_encoded, image_encoded])
            full_mask = self._cat([context_mask, extra_masks])
        elif self.image_combination_mode == 'prepend':
            full_enc = self._cat([image_encoded, context_encoded])
            full_mask = self._cat([extra_masks, context_mask])
        else:
            raise ValueError('Image combination mode not recognized!')

        if full_enc.dtype == torch.half:
            full_enc, full_mask = self._fix_for_fp16(
                full_enc=full_enc, full_mask=full_mask
            )

        return full_enc, full_mask

    def _add(self, tensors: List[Optional[torch.Tensor]]) -> torch.Tensor:
        """
        Handle addition of None tensors.

        Smart addition. Adds tensors if they are not None.

        :param tensors:
            A list of torch.Tensor, with at least one non-null object

        :return:
            The result of adding all non-null objects in tensors
        """
        non_null_tensors: List[torch.Tensor] = [t for t in tensors if t is not None]
        return reduce(lambda a, b: a + b, non_null_tensors)

    def _cat(self, tensors: List[Optional[torch.Tensor]]) -> torch.Tensor:
        """
        Handle concatenation of None tensors.

        Smart concatenation. Concatenates tensors if they are not None.

        :param tensors:
            A list of torch.Tensor, with at least one non-null object

        :return:
            The result of concatenating all non-null objects in tensors
        """
        non_null_tensors: List[torch.Tensor] = [t for t in tensors if t is not None]
        return torch.cat([t for t in non_null_tensors], dim=1)

    def _fix_for_fp16(
        self, full_enc: torch.Tensor, full_mask: Optional[torch.Tensor]
    ) -> Tuple[torch.Tensor, Optional[torch.Tensor]]:
        """
        In fp16 mode, either remove extra tokens or add new ones on to get to a multiple
        of 8.
        """

        if full_mask is None:
            # full_mask is None corresponds to no input tokens, and in case there are no
            # tokens to add/remove to get a multiple of 8
            return full_enc, full_mask

        num_tokens_to_remove = full_enc.size(1) % 8
        if num_tokens_to_remove == 0:
            # Tensor already divisible by 8
            pass
        elif (~full_mask[:, -num_tokens_to_remove:].all()).item():
            # The tokens we'd like to remove are all padding, so subtract them from
            # the end
            full_enc = full_enc[:, :-1, :]
            full_mask = full_mask[:, :-1]
        else:
            # We can't subtract that many padding tokens, so add some to the end
            num_tokens_to_add = 8 - num_tokens_to_remove
            enc_extension = full_enc.new_full(
                size=(full_enc.size(0), num_tokens_to_add, full_enc.size(2)),
                fill_value=self.padding_idx,
            )
            mask_extension = full_mask.new_full(
                size=(full_mask.size(0), num_tokens_to_add), fill_value=self.padding_idx
            )
            full_enc = torch.cat([full_enc, enc_extension], dim=1)
            full_mask = torch.cat([full_mask, mask_extension], dim=1)
        return full_enc, full_mask<|MERGE_RESOLUTION|>--- conflicted
+++ resolved
@@ -16,10 +16,6 @@
 from parlai.agents.transformer.modules import (
     TransformerGeneratorModel,
     TransformerEncoder,
-<<<<<<< HEAD
-    normalize,
-=======
->>>>>>> a467bcaf
 )
 from parlai.core.dict import DictionaryAgent
 from parlai.core.opt import Opt
@@ -331,22 +327,14 @@
 
         # WARNING: Below follows the rest of TransformerEncoder.forward
         if self.variant == 'xlm':
-<<<<<<< HEAD
-            tensor = normalize(tensor, self.norm_embeddings)
-=======
             tensor = self.norm_embeddings(tensor)
->>>>>>> a467bcaf
         # --dropout on the embeddings
         tensor = self.dropout(tensor)
         tensor *= mask.unsqueeze(-1).type_as(tensor)
         # apply transformer layers
         tensor = self.forward_layers(tensor, mask)
         if self.variant == 'prelayernorm':
-<<<<<<< HEAD
-            tensor = normalize(tensor, self.norm_embeddings)
-=======
             tensor = self.norm_embeddings(tensor)
->>>>>>> a467bcaf
         # reduce output
         tensor, out_mask = self.reduce_output(tensor, mask)
         return tensor, out_mask
